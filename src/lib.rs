--- conflicted
+++ resolved
@@ -188,10 +188,7 @@
 		}
 	}
 
-<<<<<<< HEAD
-=======
 	/// Generates a new GUID with 16 random bytes.
->>>>>>> e5b62e66
 	pub fn rand() -> GUID {
 		let mut d = [0u8; 16];
 		for i in 0..16 {
